{
  "$schema": "http://json-schema.org/draft-07/schema#",
  "build": {
    "builder": "DOCKERFILE",
    "dockerfilePath": "Dockerfile"
  },
  "deploy": {
<<<<<<< HEAD
    "restartPolicyType": "NEVER",
    "cronSchedule": "*/5 * * * *"
  },
  "volumes": [
    {
      "name": "bot-data",
      "mountPath": "/data"
    }
  ]
} 
=======
    "restartPolicyType": "ON_FAILURE",
    "restartPolicyMaxRetries": 10
  }
}
>>>>>>> b9c6c7fd
<|MERGE_RESOLUTION|>--- conflicted
+++ resolved
@@ -5,7 +5,6 @@
     "dockerfilePath": "Dockerfile"
   },
   "deploy": {
-<<<<<<< HEAD
     "restartPolicyType": "NEVER",
     "cronSchedule": "*/5 * * * *"
   },
@@ -15,10 +14,4 @@
       "mountPath": "/data"
     }
   ]
-} 
-=======
-    "restartPolicyType": "ON_FAILURE",
-    "restartPolicyMaxRetries": 10
-  }
-}
->>>>>>> b9c6c7fd
+} 