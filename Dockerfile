FROM python:3.11-slim

WORKDIR /app

# Install dependencies
COPY requirements.txt .
RUN pip install --no-cache-dir -r requirements.txt

# Copy application code
COPY arca_wordcount_bot.py .
COPY start.sh .

# Create directory for cookies
RUN mkdir -p /app/cookies && \
    chmod +x start.sh

# Run the bot in single-run mode by default
# This can be overridden by passing different arguments
<<<<<<< HEAD
ENTRYPOINT ["./start.sh"]
CMD ["-1"] 
=======
ENTRYPOINT ["/bin/sh", "-c", "./start.sh \"$@\"", "--"]
CMD [] 
>>>>>>> cfa04bf2
<|MERGE_RESOLUTION|>--- conflicted
+++ resolved
@@ -16,10 +16,5 @@
 
 # Run the bot in single-run mode by default
 # This can be overridden by passing different arguments
-<<<<<<< HEAD
 ENTRYPOINT ["./start.sh"]
-CMD ["-1"] 
-=======
-ENTRYPOINT ["/bin/sh", "-c", "./start.sh \"$@\"", "--"]
-CMD [] 
->>>>>>> cfa04bf2
+CMD ["-1"] 